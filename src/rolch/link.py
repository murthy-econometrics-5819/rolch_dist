--- conflicted
+++ resolved
@@ -256,9 +256,5 @@
     "SqrtLink",
     "SqrtShiftValueLink",
     "SqrtShiftTwoLink",
-<<<<<<< HEAD
-    "LogitLink",
-=======
     "SqrtShiftTwoLink",
->>>>>>> 0d8d7c89
 ]